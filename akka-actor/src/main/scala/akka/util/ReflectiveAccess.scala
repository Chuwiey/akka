/**
 * Copyright (C) 2009-2011 Scalable Solutions AB <http://scalablesolutions.se>
 */

package akka.util

import akka.dispatch.{Future, CompletableFuture, MessageInvocation}
import akka.config.{Config, ModuleNotAvailableException}
import akka.AkkaException

import java.net.InetSocketAddress
import akka.remoteinterface.RemoteSupport
import akka.actor._

/**
 * Helper class for reflective access to different modules in order to allow optional loading of modules.
 *
 * @author <a href="http://jonasboner.com">Jonas Bon&#233;r</a>
 */
object ReflectiveAccess extends Logging {

  val loader = getClass.getClassLoader

  def isRemotingEnabled   = Remote.isEnabled
  lazy val isTypedActorEnabled = TypedActorModule.isEnabled

  def ensureRemotingEnabled   = Remote.ensureEnabled
  def ensureTypedActorEnabled = TypedActorModule.ensureEnabled

  /**
   * Reflective access to the RemoteClient module.
   *
   * @author <a href="http://jonasboner.com">Jonas Bon&#233;r</a>
   */
  object Remote {
    val TRANSPORT = Config.config.getString("akka.remote.layer","akka.remote.netty.NettyRemoteSupport")

    private[akka] val configDefaultAddress =
      new InetSocketAddress(Config.config.getString("akka.remote.server.hostname", "localhost"),
                            Config.config.getInt("akka.remote.server.port", 2552))


    lazy val isEnabled = remoteSupportClass.isDefined

    def ensureEnabled = if (!isEnabled) throw new ModuleNotAvailableException(
      "Can't load the remoting module, make sure that akka-remote.jar is on the classpath")

    val remoteSupportClass: Option[Class[_ <: RemoteSupport]] = getClassFor(TRANSPORT)

    protected[akka] val defaultRemoteSupport: Option[() => RemoteSupport] = remoteSupportClass map {
      remoteClass => () => createInstance[RemoteSupport](remoteClass,Array[Class[_]](),Array[AnyRef]()).
                           getOrElse(throw new ModuleNotAvailableException("Can't instantiate "+
                                                        remoteClass.getName+
                                                        ", make sure that akka-remote.jar is on the classpath"))
    }
  }

  /**
   * Reflective access to the TypedActors module.
   *
   * @author <a href="http://jonasboner.com">Jonas Bon&#233;r</a>
   */
  object TypedActorModule {

    type TypedActorObject = {
      def isJoinPoint(message: Any): Boolean
      def isJoinPointAndOneWay(message: Any): Boolean
      def actorFor(proxy: AnyRef): Option[ActorRef]
      def proxyFor(actorRef: ActorRef): Option[AnyRef]
      def stop(anyRef: AnyRef) : Unit
    }

    lazy val isEnabled = typedActorObjectInstance.isDefined

    def ensureEnabled = if (!isTypedActorEnabled) throw new ModuleNotAvailableException(
      "Can't load the typed actor module, make sure that akka-typed-actor.jar is on the classpath")

    val typedActorObjectInstance: Option[TypedActorObject] =
      getObjectFor("akka.actor.TypedActor$")

    def resolveFutureIfMessageIsJoinPoint(message: Any, future: Future[_]): Boolean = {
      ensureEnabled
      if (typedActorObjectInstance.get.isJoinPointAndOneWay(message)) {
        future.asInstanceOf[CompletableFuture[Option[_]]].completeWithResult(None)
      }
      typedActorObjectInstance.get.isJoinPoint(message)
    }
  }

  object AkkaCloudModule {

    type Mailbox = {
      def enqueue(message: MessageInvocation)
      def dequeue: MessageInvocation
    }

    type Serializer = {
      def toBinary(obj: AnyRef): Array[Byte]
      def fromBinary(bytes: Array[Byte], clazz: Option[Class[_]]): AnyRef
    }

    lazy val isEnabled = clusterObjectInstance.isDefined

    val clusterObjectInstance: Option[AnyRef] =
      getObjectFor("akka.cloud.cluster.Cluster$")

    val serializerClass: Option[Class[_]] =
      getClassFor("akka.serialization.Serializer")

    def ensureEnabled = if (!isEnabled) throw new ModuleNotAvailableException(
      "Feature is only available in Akka Cloud")

    def createFileBasedMailbox(actorRef: ActorRef): Mailbox = createMailbox("akka.cloud.cluster.FileBasedMailbox", actorRef)

    def createZooKeeperBasedMailbox(actorRef: ActorRef): Mailbox = createMailbox("akka.cloud.cluster.ZooKeeperBasedMailbox", actorRef)

    def createBeanstalkBasedMailbox(actorRef: ActorRef): Mailbox = createMailbox("akka.cloud.cluster.BeanstalkBasedMailbox", actorRef)

    def createRedisBasedMailbox(actorRef: ActorRef): Mailbox = createMailbox("akka.cloud.cluster.RedisBasedMailbox", actorRef)

    private def createMailbox(mailboxClassname: String, actorRef: ActorRef): Mailbox = {
      ensureEnabled
      createInstance(
        mailboxClassname,
        Array(classOf[ActorRef]),
        Array(actorRef).asInstanceOf[Array[AnyRef]],
        loader)
        .getOrElse(throw new IllegalActorStateException("Could not create durable mailbox [" + mailboxClassname + "] for actor [" + actorRef + "]"))
        .asInstanceOf[Mailbox]
    }
  }

  val noParams = Array[Class[_]]()
  val noArgs   = Array[AnyRef]()

  def createInstance[T](clazz: Class[_],
                        params: Array[Class[_]],
                        args: Array[AnyRef]): Option[T] = try {
    assert(clazz ne null)
    assert(params ne null)
    assert(args ne null)
    val ctor = clazz.getDeclaredConstructor(params: _*)
    ctor.setAccessible(true)
    Some(ctor.newInstance(args: _*).asInstanceOf[T])
  } catch {
    case e =>
<<<<<<< HEAD
      log.slf4j.warn("Could not instantiate class [{}] due to [{}]", clazz.getName, e.getCause)
      e.printStackTrace
=======
      log.slf4j.warn("Could not instantiate class [{}]", clazz.getName)
      log.slf4j.warn("createInstance",e.getCause)
>>>>>>> f45a86bd
      None
  }

  def createInstance[T](fqn: String,
                        params: Array[Class[_]],
                        args: Array[AnyRef],
                        classloader: ClassLoader = loader): Option[T] = try {
    assert(fqn ne null)
    assert(params ne null)
    assert(args ne null)
    val clazz = classloader.loadClass(fqn)
    val ctor = clazz.getDeclaredConstructor(params: _*)
    ctor.setAccessible(true)
    Some(ctor.newInstance(args: _*).asInstanceOf[T])
  } catch {
    case e =>
      log.slf4j.warn("Could not instantiate class [{}]", fqn)
      log.slf4j.warn("createInstance",e.getCause)
      None
  }

  def getObjectFor[T](fqn: String, classloader: ClassLoader = loader): Option[T] = try {//Obtains a reference to $MODULE$
    assert(fqn ne null)
    val clazz = classloader.loadClass(fqn)
    val instance = clazz.getDeclaredField("MODULE$")
    instance.setAccessible(true)
    Option(instance.get(null).asInstanceOf[T])
  } catch {
    case e: ClassNotFoundException => {
      log.slf4j.debug("Could not get object [{}]", fqn)
      log.slf4j.debug("getObjectFor", e)
      None
    }
    case ei: ExceptionInInitializerError => {
      log.slf4j.error("Exception in initializer for object [{}]",fqn)
      log.slf4j.error("Cause was:",ei.getCause)
      throw ei
    }
  }

  def getClassFor[T](fqn: String, classloader: ClassLoader = loader): Option[Class[T]] = try {
    assert(fqn ne null)
    Some(classloader.loadClass(fqn).asInstanceOf[Class[T]])
  } catch {
    case e => None
  }
}<|MERGE_RESOLUTION|>--- conflicted
+++ resolved
@@ -144,13 +144,8 @@
     Some(ctor.newInstance(args: _*).asInstanceOf[T])
   } catch {
     case e =>
-<<<<<<< HEAD
-      log.slf4j.warn("Could not instantiate class [{}] due to [{}]", clazz.getName, e.getCause)
-      e.printStackTrace
-=======
       log.slf4j.warn("Could not instantiate class [{}]", clazz.getName)
       log.slf4j.warn("createInstance",e.getCause)
->>>>>>> f45a86bd
       None
   }
 
