/**
 * Copyright (C) 2009-2010 Scalable Solutions AB <http://scalablesolutions.se>
 */

package se.scalablesolutions.akka.actor

import se.scalablesolutions.akka.dispatch._
import se.scalablesolutions.akka.config.Config._
import se.scalablesolutions.akka.config.{AllForOneStrategy, OneForOneStrategy, FaultHandlingStrategy}
import se.scalablesolutions.akka.config.ScalaConfig._
import se.scalablesolutions.akka.stm.Transaction.Global._
import se.scalablesolutions.akka.stm.TransactionManagement._
import se.scalablesolutions.akka.stm.TransactionManagement
import se.scalablesolutions.akka.remote.protobuf.RemoteProtocol.{RemoteRequestProtocol, RemoteReplyProtocol, ActorRefProtocol}
import se.scalablesolutions.akka.remote.{RemoteNode, RemoteServer, RemoteClient, RemoteProtocolBuilder, RemoteRequestProtocolIdFactory}
import se.scalablesolutions.akka.serialization.Serializer
import se.scalablesolutions.akka.util.{HashCode, Logging, UUID}

import org.multiverse.api.ThreadLocalTransaction._
import org.multiverse.commitbarriers.CountDownCommitBarrier

import jsr166x.{Deque, ConcurrentLinkedDeque}

import java.net.InetSocketAddress
import java.util.concurrent.locks.{Lock, ReentrantLock}
import java.util.{HashSet => JHashSet}

/*
trait ActorWithNestedReceive extends Actor {
  import Actor.actor
  private var nestedReactsProcessors: List[ActorRef] = Nil
  private val processNestedReacts: PartialFunction[Any, Unit] = {
    case message if !nestedReactsProcessors.isEmpty =>
      val processors = nestedReactsProcessors.reverse
      processors.head forward message
      nestedReactsProcessors = processors.tail.reverse
  }
 
  protected def react: PartialFunction[Any, Unit]
  protected def reactAgain(pf: PartialFunction[Any, Unit]) = nestedReactsProcessors ::= actor(pf)
  protected def receive = processNestedReacts orElse react
}
*/

/**
 * Implements the Transactor abstraction. E.g. a transactional actor.
 * <p/>
 * Equivalent to invoking the <code>makeTransactionRequired</code> method in the body of the <code>Actor</code
 *
 * @author <a href="http://jonasboner.com">Jonas Bon&#233;r</a>
 */
trait Transactor extends Actor {
  self.makeTransactionRequired
}

/**
 * Extend this abstract class to create a remote actor.
 * <p/>
 * Equivalent to invoking the <code>makeRemote(..)</code> method in the body of the <code>Actor</code
 *
 * @author <a href="http://jonasboner.com">Jonas Bon&#233;r</a>
 */
abstract class RemoteActor(hostname: String, port: Int) extends Actor {
  self.makeRemote(hostname, port)
}

// Life-cycle messages for the Actors
@serializable sealed trait LifeCycleMessage
case class HotSwap(code: Option[PartialFunction[Any, Unit]]) extends LifeCycleMessage
case class Restart(reason: Throwable) extends LifeCycleMessage
case class Exit(dead: ActorRef, killer: Throwable) extends LifeCycleMessage
case class Link(child: ActorRef) extends LifeCycleMessage
case class Unlink(child: ActorRef) extends LifeCycleMessage
case class UnlinkAndStop(child: ActorRef) extends LifeCycleMessage
case object Kill extends LifeCycleMessage

// Exceptions for Actors
class ActorKilledException private[akka](message: String) extends RuntimeException(message)
class ActorInitializationException private[akka](message: String) extends RuntimeException(message)

/**
 * Actor factory module with factory methods for creating various kinds of Actors.
 *
 * @author <a href="http://jonasboner.com">Jonas Bon&#233;r</a>
 */
object Actor extends Logging {
  val TIMEOUT =            config.getInt("akka.actor.timeout", 5000)
  val SERIALIZE_MESSAGES = config.getBool("akka.actor.serialize-messages", false)

  private[actor] val actorRefInCreation = new scala.util.DynamicVariable[Option[ActorRef]](None)

  /**
   * Creates a Actor.newActor out of the Actor with type T.
   * <pre>
   *   import Actor._
   *   val actor = actorOf[MyActor]
   *   actor.start
   *   actor ! message
   *   actor.stop
   * </pre>
   */
<<<<<<< HEAD
  def newActor[T <: Actor: Manifest]: ActorRef = new LocalActorRef(manifest[T].erasure.asInstanceOf[Class[_ <: Actor]])
=======
  def actorOf[T <: Actor: Manifest]: ActorRef = new ActorRef(manifest[T].erasure.asInstanceOf[Class[_ <: Actor]])
>>>>>>> eb50a1cd

  /**
   * Creates a Actor.newActor out of the Actor. Allows you to pass in a factory function 
   * that creates the Actor. Please note that this function can be invoked multiple 
   * times if for example the Actor is supervised and needs to be restarted.
   * <p/>
   * This function should <b>NOT</b> be used for remote actors.
   * <pre>
   *   import Actor._
   *   val actor = actorOf(new MyActor)
   *   actor.start
   *   actor ! message
   *   actor.stop
   * </pre>
   */
<<<<<<< HEAD
  def newActor(factory: () => Actor): ActorRef = new LocalActorRef(factory)
=======
  def actorOf(factory: => Actor): ActorRef = new ActorRef(() => factory)
>>>>>>> eb50a1cd

  /**
   * Use to create an anonymous event-driven actor.
   * <p/>
   * The actor is created with a 'permanent' life-cycle configuration, which means that
   * if the actor is supervised and dies it will be restarted.
   * <p/>
   * The actor is started when created.
   * Example:
   * <pre>
   * import Actor._
   *
   * val a = actor {
   *   case msg => ... // handle message
   * }
   * </pre>
   */
  def actor(body: PartialFunction[Any, Unit]): ActorRef =
    newActor(() => new Actor() {
      self.lifeCycle = Some(LifeCycle(Permanent))
      def receive: PartialFunction[Any, Unit] = body
    }).start

  /**
   * Use to create an anonymous transactional event-driven actor.
   * <p/>
   * The actor is created with a 'permanent' life-cycle configuration, which means that
   * if the actor is supervised and dies it will be restarted.
   * <p/>
   * The actor is started when created.
   * Example:
   * <pre>
   * import Actor._
   *
   * val a = transactor {
   *   case msg => ... // handle message
   * }
   * </pre>
   */
  def transactor(body: PartialFunction[Any, Unit]): ActorRef =
    newActor(() => new Transactor() {
      self.lifeCycle = Some(LifeCycle(Permanent))
      def receive: PartialFunction[Any, Unit] = body
    }).start

  /**
   * Use to create an anonymous event-driven actor with a 'temporary' life-cycle configuration,
   * which means that if the actor is supervised and dies it will *not* be restarted.
   * <p/>
   * The actor is started when created.
   * Example:
   * <pre>
   * import Actor._
   *
   * val a = temporaryActor {
   *   case msg => ... // handle message
   * }
   * </pre>
   */
  def temporaryActor(body: PartialFunction[Any, Unit]): ActorRef =
    newActor(() => new Actor() {
      self.lifeCycle = Some(LifeCycle(Temporary))
      def receive = body
    }).start

  /**
   * Use to create an anonymous event-driven actor with both an init block and a message loop block.
   * <p/>
   * The actor is created with a 'permanent' life-cycle configuration, which means that
   * if the actor is supervised and dies it will be restarted.
   * <p/>
   * The actor is started when created.
   * Example:
   * <pre>
   * val a = Actor.init {
   *   ... // init stuff
   * } receive  {
   *   case msg => ... // handle message
   * }
   * </pre>
   *
   */
  def init[A](body: => Unit) = {
    def handler[A](body: => Unit) = new {
      def receive(handler: PartialFunction[Any, Unit]) =
        newActor(() => new Actor() {
          self.lifeCycle = Some(LifeCycle(Permanent))
          body
          def receive = handler
        }).start
    }
    handler(body)
  }

  /**
   * Use to spawn out a block of code in an event-driven actor. Will shut actor down when
   * the block has been executed.
   * <p/>
   * NOTE: If used from within an Actor then has to be qualified with 'Actor.spawn' since
   * there is a method 'spawn[ActorType]' in the Actor trait already.
   * Example:
   * <pre>
   * import Actor._
   *
   * spawn {
   *   ... // do stuff
   * }
   * </pre>
   */
  def spawn(body: => Unit): Unit = {
    case object Spawn
    newActor(() => new Actor() {
      self ! Spawn
      def receive = {
        case Spawn => body; self.stop
      }
    }).start
  }
}

/**
<<<<<<< HEAD
=======
 * The ActorRef object can be used to create ActorRef instances out of its binary
 * protobuf based representation.
 * <pre>
 *   val actorRef = ActorRef.fromBinary(bytes)
 *   actorRef ! message // send message to remote actor through its reference
 * </pre>
 * 
 * @author <a href="http://jonasboner.com">Jonas Bon&#233;r</a>
 */
object ActorRef {
  def fromBinary(bytes: Array[Byte]): ActorRef = 
    fromProtocol(RemoteProtocol.ActorRefProtocol.newBuilder.mergeFrom(bytes).build)

  def fromProtocol(protocol: RemoteProtocol.ActorRefProtocol): ActorRef =
    RemoteActorProxy(
      protocol.getUuid,
      protocol.getActorClassName,
      protocol.getSourceHostname,
      protocol.getSourcePort,
      protocol.getTimeout)
}

/**
 * ActorRef is an immutable and serializable handle to an Actor.
 * <p/>
 * Create an ActorRef for an Actor by using the factory method on the Actor object.
 * <p/>
 * Here is an example on how to create an actor with a default constructor.
 * <pre>
 *   import Actor._
 * 
 *   val actor = actorOf[MyActor]
 *   actor.start
 *   actor ! message
 *   actor.stop
 * </pre>
 * Here is an example on how to create an actor with a non-default constructor.
 * <pre>
 *   import Actor._
 * 
 *   val actor = actorOf(new MyActor(...))
 *   actor.start
 *   actor ! message
 *   actor.stop
 * </pre>
 * 
 * @author <a href="http://jonasboner.com">Jonas Bon&#233;r</a>
 */
final class ActorRef private[akka] () {
  private[akka] var actorFactory: Either[Option[Class[_ <: Actor]], Option[() => Actor]] = Left(None)

  private[akka] lazy val actor: Actor = {
    val actor = actorFactory match {
      case Left(Some(clazz)) => 
        try { 
          clazz.newInstance 
        } catch { 
          case e: InstantiationException => throw new ActorInitializationException(
            "Could not instantiate Actor due to:\n" + e + 
            "\nMake sure Actor is defined inside a class/trait," + 
            "\nif so put it outside the class/trait, f.e. in a companion object.") 
        }
      case Right(Some(factory)) => 
        factory()
      case _ => 
        throw new ActorInitializationException("Can't create Actor, no Actor class or factory function in scope")
    }
    if (actor eq null) throw new ActorInitializationException("Actor instance passed to ActorRef can not be 'null'")
    actor
  }
  
  private[akka] def this(clazz: Class[_ <: Actor]) = { 
    this()
    actorFactory = Left(Some(clazz))
  }
  
  private[akka] def this(factory: () => Actor) = {
    this()
    actorFactory = Right(Some(factory))
  }
  
  def toProtocol: RemoteProtocol.ActorRefProtocol = {
    val (host, port) = actor._replyToAddress.map(address => 
      (address.getHostName, address.getPort))
      .getOrElse((Actor.HOSTNAME, Actor.PORT))

    if (!actor._registeredInRemoteNodeDuringSerialization) { 
      Actor.log.debug("Register serialized Actor [%s] as remote @ [%s:%s]", actorClass.getName, host, port)
      if (RemoteServer.serverFor(host, port).isEmpty) (new RemoteServer).start(host, port)
      RemoteServer.actorsFor(RemoteServer.Address(host, port)).actors.put(uuid, this)
      actor._registeredInRemoteNodeDuringSerialization = true
    }
    
    RemoteProtocol.ActorRefProtocol.newBuilder
      .setUuid(uuid)
      .setActorClassName(actorClass.getName)
      .setSourceHostname(host)
      .setSourcePort(port)
      .setTimeout(timeout)
      .build
  }
  
  def toBinary: Array[Byte] = toProtocol.toByteArray
  
  /**
   * Returns the class for the Actor instance that is managed by the ActorRef.
   */
  def actorClass: Class[_ <: Actor] = actor.getClass.asInstanceOf[Class[_ <: Actor]]
  
  /**
   * Starts up the actor and its message queue.
   */
  def start: ActorRef = {
    actor.start
    this
  }

  /**
   * Shuts down the actor its dispatcher and message queue.
   * Alias for 'stop'.
   */
  protected def exit: Unit = actor.stop

  /**
   * Shuts down the actor its dispatcher and message queue.
   */
  def stop: Unit = actor.stop

  /**
   * Is the actor running?
   */
  def isRunning: Boolean = actor.isRunning

  /**
   * Returns the mailbox size.
   */
  def mailboxSize: Int = actor.mailboxSize

  /**
   * Returns the supervisor, if there is one.
   */
  def supervisor: Option[ActorRef] = actor.supervisor

  /**
   * Sends a one-way asynchronous message. E.g. fire-and-forget semantics.
   * <p/>
   *
   * If invoked from within an actor then the actor reference is implicitly passed on as the implicit 'sender' argument.
   * <p/>
   *
   * This actor 'sender' reference is then available in the receiving actor in the 'sender' member variable,
   * if invoked from within an Actor. If not then no sender is available.
   * <pre>
   *   actor ! message
   * </pre>
   * <p/>
   */
  def !(message: Any)(implicit sender: Option[ActorRef] = None) = {
    if (actor.isKilled) throw new ActorKilledException("Actor [" + toString + "] has been killed, can't respond to messages")
    if (actor.isRunning) actor.postMessageToMailbox(message, sender)
    else throw new IllegalStateException("Actor has not been started, you need to invoke 'actor.start' before using it")
  }

  /**
   * Sends a message asynchronously and waits on a future for a reply message.
   * <p/>
   * It waits on the reply either until it receives it (in the form of <code>Some(replyMessage)</code>)
   * or until the timeout expires (which will return None). E.g. send-and-receive-eventually semantics.
   * <p/>
   * <b>NOTE:</b>
   * Use this method with care. In most cases it is better to use '!' together with the 'sender' member field to
   * implement request/response message exchanges.
   * If you are sending messages using <code>!!</code> then you <b>have to</b> use <code>reply(..)</code>
   * to send a reply message to the original sender. If not then the sender will block until the timeout expires.
   */
  def !![T](message: Any, timeout: Long = actor.timeout): Option[T] = {
    val future = !!![T](message,timeout)
    val isActiveObject = message.isInstanceOf[Invocation]
    if (isActiveObject && message.asInstanceOf[Invocation].isVoid) 
      future.asInstanceOf[CompletableFuture[Option[_]]].completeWithResult(None)
    try {
      future.await
    } catch {
      case e: FutureTimeoutException =>
        if (isActiveObject) throw e
        else None
    }

    if (future.exception.isDefined) throw future.exception.get._2
    else future.result
  }

  /**
   * Sends a message asynchronously returns a future holding the eventual reply message.
   * <p/>
   * <b>NOTE:</b>
   * Use this method with care. In most cases it is better to use '!' together with the 'sender' member field to
   * implement request/response message exchanges.
   * If you are sending messages using <code>!!!</code> then you <b>have to</b> use <code>reply(..)</code>
   * to send a reply message to the original sender. If not then the sender will block until the timeout expires.
   */
  def !!![T](message: Any, timeout : Long = actor.timeout): Future[T] = {
    if (actor.isKilled) throw new ActorKilledException("Actor [" + toString + "] has been killed, can't respond to messages")
    if (actor.isRunning) {
      actor.postMessageToMailboxAndCreateFutureResultWithTimeout[T](message, timeout, None)
    } else throw new IllegalStateException(
      "Actor has not been started, you need to invoke 'actor.start' before using it")
  }

  /**
   * Forwards the message and passes the original sender actor as the sender.
   * <p/>
   * Works with '!', '!!' and '!!!'.
   */
  def forward(message: Any)(implicit sender: Some[ActorRef]) = {
    if (actor.isKilled) throw new ActorKilledException("Actor [" + toString + "] has been killed, can't respond to messages")
    if (actor.isRunning) {
      sender.get.actor.replyTo match {
        case Some(Left(actorRef)) => actor.postMessageToMailbox(message, Some(actorRef))
        case Some(Right(future)) => actor.postMessageToMailboxAndCreateFutureResultWithTimeout(message, actor.timeout, Some(future))
        case _                   => throw new IllegalStateException("Can't forward message when initial sender is not an actor")
      }
    } else throw new IllegalStateException("Actor has not been started, you need to invoke 'actor.start' before using it")
  }

  /**
   * Get the dispatcher for this actor.
   */
  def dispatcher: MessageDispatcher = actor.messageDispatcher

  /**
   * Sets the dispatcher for this actor. Needs to be invoked before the actor is started.
   */
  def dispatcher_=(md: MessageDispatcher): Unit = actor.dispatcher = md

  /**
   * Invoking 'makeRemote' means that an actor will be moved to and invoked on a remote host.
   */
  def makeRemote(hostname: String, port: Int): Unit =
    if (actor.isRunning) throw new IllegalStateException("Can't make a running actor remote. Make sure you call 'makeRemote' before 'start'.")
    else actor.makeRemote(new InetSocketAddress(hostname, port))

  /**
   * Invoking 'makeRemote' means that an actor will be moved to and invoked on a remote host.
   */
  def makeRemote(address: InetSocketAddress): Unit = actor.makeRemote(address)

  /**
   * Set the contact address for this actor. This is used for replying to messages sent asynchronously when no reply channel exists.
   */
  def setReplyToAddress(hostname: String, port: Int): Unit = actor.setReplyToAddress(new InetSocketAddress(hostname, port))

  def setReplyToAddress(address: InetSocketAddress): Unit = actor.setReplyToAddress(address)

  /**
   * Invoking 'makeTransactionRequired' means that the actor will **start** a new transaction if non exists.
   * However, it will always participate in an existing transaction.
   * If transactionality want to be completely turned off then do it by invoking:
   * <pre/>
   *  TransactionManagement.disableTransactions
   * </pre>
   */
  def makeTransactionRequired = actor.makeTransactionRequired

  /**
   * Returns the id for the actor.
   */
  def id = actor.getId

  /**
   * Returns the uuid for the actor.
   */
  def uuid = actor.uuid
  
  /**
   * Returns the remote address for the actor, if any, else None.
   */
  def remoteAddress: Option[InetSocketAddress] = actor._remoteAddress

  /**
   * Returns the default timeout for the actor.
   */
  def timeout: Long = actor.timeout

  override def toString: String = "ActorRef[" + actor.toString + "]"
  override def hashCode: Int = actor.hashCode
  override def equals(that: Any): Boolean = actor.equals(that)

  private[akka] def supervisor_=(sup: Option[ActorRef]): Unit = actor._supervisor = sup

  private[akka] def trapExit: List[Class[_ <: Throwable]] = actor.trapExit
  private[akka] def trapExit_=(exits: List[Class[_ <: Throwable]]) = actor.trapExit = exits

  private[akka] def lifeCycle: Option[LifeCycle] = actor.lifeCycle
  private[akka] def lifeCycle_=(cycle: Option[LifeCycle]) = actor.lifeCycle = cycle

  private[akka] def faultHandler: Option[FaultHandlingStrategy] = actor.faultHandler
  private[akka] def faultHandler_=(handler: Option[FaultHandlingStrategy]) = actor.faultHandler = handler
}

/**
>>>>>>> eb50a1cd
 * Actor base trait that should be extended by or mixed to create an Actor with the semantics of the 'Actor Model':
 * <a href="http://en.wikipedia.org/wiki/Actor_model">http://en.wikipedia.org/wiki/Actor_model</a>
 * <p/>
 * An actor has a well-defined (non-cyclic) life-cycle.
 * <pre>
 * => NEW (newly created actor) - can't receive messages (yet)
 *     => STARTED (when 'start' is invoked) - can receive messages
 *         => SHUT DOWN (when 'exit' is invoked) - can't do anything
 * </pre>
 *
 * @author <a href="http://jonasboner.com">Jonas Bon&#233;r</a>
 */
trait Actor extends Logging {

   /** 
    * For internal use only, functions as the implicit sender references when invoking 
    * one of the message send functions (!, !!, !!! and forward).
    */
  implicit val optionSelf: Option[ActorRef] = { 
    val ref = Actor.actorRefInCreation.value
    Actor.actorRefInCreation.value = None
    if (ref.isEmpty) throw new ActorInitializationException(
       "ActorRef for instance of actor [" + getClass.getName + "] is not in scope." + 
       "\n\tYou can not create an instance of an actor explicitly using 'new MyActor'." + 
       "\n\tYou have to use one of the factory methods in the 'Actor' object to create a new actor." + 
       "\n\tEither use:" + 
       "\n\t\t'val actor = Actor.newActor[MyActor]', or" + 
       "\n\t\t'val actor = Actor.newActor(() => new MyActor(..))'")
    else ref
  }

  implicit val someSelf: Some[ActorRef] = optionSelf.asInstanceOf[Some[ActorRef]]

  /**
   * The 'self' field holds the ActorRef for this actor.
   * <p/>
   * Can be used to send messages to itself:
   * <pre>
   * self ! message
   * </pre>
   */
  val self: ActorRef = optionSelf.get

  self.id = getClass.getName
  
  /**
   * User overridable callback/setting.
   * <p/>
   * Partial function implementing the actor logic.
   * To be implemented by subclassing actor.
   * <p/>
   * Example code:
   * <pre>
   *   def receive = {
   *     case Ping =&gt;
   *       println("got a ping")
   *       self.reply("pong")
   *
   *     case OneWay =&gt;
   *       println("got a oneway")
   *
   *     case _ =&gt;
   *       println("unknown message, ignoring")
   * }
   * </pre>
   */
  protected def receive: PartialFunction[Any, Unit]

  /**
   * User overridable callback/setting.
   * <p/>
   * Optional callback method that is called during initialization.
   * To be implemented by subclassing actor.
   */
  def init {}

  /**
   * User overridable callback/setting.
   * <p/>
   * Mandatory callback method that is called during restart and reinitialization after a server crash.
   * To be implemented by subclassing actor.
   */
  def preRestart(reason: Throwable) {}

  /**
   * User overridable callback/setting.
   * <p/>
   * Mandatory callback method that is called during restart and reinitialization after a server crash.
   * To be implemented by subclassing actor.
   */
  def postRestart(reason: Throwable) {}

  /**
   * User overridable callback/setting.
   * <p/>
   * Optional callback method that is called during termination.
   * To be implemented by subclassing actor.
   */
  def initTransactionalState {}

  /**
   * User overridable callback/setting.
   * <p/>
   * Optional callback method that is called during termination.
   * To be implemented by subclassing actor.
   */
  def shutdown {}

  // =========================================
  // ==== INTERNAL IMPLEMENTATION DETAILS ====
  // =========================================

  private[akka] def base: PartialFunction[Any, Unit] = lifeCycles orElse (self.hotswap getOrElse receive)

  private val lifeCycles: PartialFunction[Any, Unit] = {
    case HotSwap(code) =>        self.hotswap = code
    case Restart(reason) =>      self.restart(reason)
    case Exit(dead, reason) =>   self.handleTrapExit(dead, reason)
    case Unlink(child) =>        self.unlink(child)
    case UnlinkAndStop(child) => self.unlink(child); child.stop
    case Kill =>                 throw new ActorKilledException("Actor [" + toString + "] was killed by a Kill message")
  }
  
  override def hashCode: Int = self.hashCode

  override def equals(that: Any): Boolean = self.equals(that)

  override def toString = self.toString
}

/**
 * Base class for the different dispatcher types.
 * 
 * @author <a href="http://jonasboner.com">Jonas Bon&#233;r</a>
 */
sealed abstract class DispatcherType

/**
 * Module that holds the different dispatcher types.
 * 
 * @author <a href="http://jonasboner.com">Jonas Bon&#233;r</a>
 */
object DispatcherType {
  case object EventBasedThreadPooledProxyInvokingDispatcher extends DispatcherType
  case object EventBasedSingleThreadDispatcher extends DispatcherType
  case object EventBasedThreadPoolDispatcher extends DispatcherType
  case object ThreadBasedDispatcher extends DispatcherType
}

/**
 * Actor base trait that should be extended by or mixed to create an Actor with the semantics of the 'Actor Model':
 * <a href="http://en.wikipedia.org/wiki/Actor_model">http://en.wikipedia.org/wiki/Actor_model</a>
 * <p/>
 * An actor has a well-defined (non-cyclic) life-cycle.
 * <pre>
 * => NEW (newly created actor) - can't receive messages (yet)
 *     => STARTED (when 'start' is invoked) - can receive messages
 *         => SHUT DOWN (when 'exit' is invoked) - can't do anything
 * </pre>
 *
 * @author <a href="http://jonasboner.com">Jonas Bon&#233;r</a>
 */
class ActorMessageInvoker private[akka] (val actorRef: ActorRef) extends MessageInvoker {
  def invoke(handle: MessageInvocation) = actorRef.invoke(handle)
}<|MERGE_RESOLUTION|>--- conflicted
+++ resolved
@@ -26,6 +26,7 @@
 import java.util.{HashSet => JHashSet}
 
 /*
+// FIXME add support for ActorWithNestedReceive
 trait ActorWithNestedReceive extends Actor {
   import Actor.actor
   private var nestedReactsProcessors: List[ActorRef] = Nil
@@ -90,7 +91,7 @@
   private[actor] val actorRefInCreation = new scala.util.DynamicVariable[Option[ActorRef]](None)
 
   /**
-   * Creates a Actor.newActor out of the Actor with type T.
+   * Creates a Actor.actorOf out of the Actor with type T.
    * <pre>
    *   import Actor._
    *   val actor = actorOf[MyActor]
@@ -99,14 +100,10 @@
    *   actor.stop
    * </pre>
    */
-<<<<<<< HEAD
-  def newActor[T <: Actor: Manifest]: ActorRef = new LocalActorRef(manifest[T].erasure.asInstanceOf[Class[_ <: Actor]])
-=======
-  def actorOf[T <: Actor: Manifest]: ActorRef = new ActorRef(manifest[T].erasure.asInstanceOf[Class[_ <: Actor]])
->>>>>>> eb50a1cd
-
-  /**
-   * Creates a Actor.newActor out of the Actor. Allows you to pass in a factory function 
+  def actorOf[T <: Actor: Manifest]: ActorRef = new LocalActorRef(manifest[T].erasure.asInstanceOf[Class[_ <: Actor]])
+
+  /**
+   * Creates a Actor.actorOf out of the Actor. Allows you to pass in a factory function 
    * that creates the Actor. Please note that this function can be invoked multiple 
    * times if for example the Actor is supervised and needs to be restarted.
    * <p/>
@@ -119,11 +116,7 @@
    *   actor.stop
    * </pre>
    */
-<<<<<<< HEAD
-  def newActor(factory: () => Actor): ActorRef = new LocalActorRef(factory)
-=======
-  def actorOf(factory: => Actor): ActorRef = new ActorRef(() => factory)
->>>>>>> eb50a1cd
+  def actorOf(factory: => Actor): ActorRef = new LocalActorRef(() => factory)
 
   /**
    * Use to create an anonymous event-driven actor.
@@ -142,7 +135,7 @@
    * </pre>
    */
   def actor(body: PartialFunction[Any, Unit]): ActorRef =
-    newActor(() => new Actor() {
+    actorOf(new Actor() {
       self.lifeCycle = Some(LifeCycle(Permanent))
       def receive: PartialFunction[Any, Unit] = body
     }).start
@@ -164,7 +157,7 @@
    * </pre>
    */
   def transactor(body: PartialFunction[Any, Unit]): ActorRef =
-    newActor(() => new Transactor() {
+    actorOf(new Transactor() {
       self.lifeCycle = Some(LifeCycle(Permanent))
       def receive: PartialFunction[Any, Unit] = body
     }).start
@@ -184,7 +177,7 @@
    * </pre>
    */
   def temporaryActor(body: PartialFunction[Any, Unit]): ActorRef =
-    newActor(() => new Actor() {
+    actorOf(new Actor() {
       self.lifeCycle = Some(LifeCycle(Temporary))
       def receive = body
     }).start
@@ -209,7 +202,7 @@
   def init[A](body: => Unit) = {
     def handler[A](body: => Unit) = new {
       def receive(handler: PartialFunction[Any, Unit]) =
-        newActor(() => new Actor() {
+        actorOf(new Actor() {
           self.lifeCycle = Some(LifeCycle(Permanent))
           body
           def receive = handler
@@ -235,7 +228,7 @@
    */
   def spawn(body: => Unit): Unit = {
     case object Spawn
-    newActor(() => new Actor() {
+    actorOf(new Actor() {
       self ! Spawn
       def receive = {
         case Spawn => body; self.stop
@@ -244,311 +237,8 @@
   }
 }
 
-/**
-<<<<<<< HEAD
-=======
- * The ActorRef object can be used to create ActorRef instances out of its binary
- * protobuf based representation.
- * <pre>
- *   val actorRef = ActorRef.fromBinary(bytes)
- *   actorRef ! message // send message to remote actor through its reference
- * </pre>
- * 
- * @author <a href="http://jonasboner.com">Jonas Bon&#233;r</a>
- */
-object ActorRef {
-  def fromBinary(bytes: Array[Byte]): ActorRef = 
-    fromProtocol(RemoteProtocol.ActorRefProtocol.newBuilder.mergeFrom(bytes).build)
-
-  def fromProtocol(protocol: RemoteProtocol.ActorRefProtocol): ActorRef =
-    RemoteActorProxy(
-      protocol.getUuid,
-      protocol.getActorClassName,
-      protocol.getSourceHostname,
-      protocol.getSourcePort,
-      protocol.getTimeout)
-}
-
-/**
- * ActorRef is an immutable and serializable handle to an Actor.
- * <p/>
- * Create an ActorRef for an Actor by using the factory method on the Actor object.
- * <p/>
- * Here is an example on how to create an actor with a default constructor.
- * <pre>
- *   import Actor._
- * 
- *   val actor = actorOf[MyActor]
- *   actor.start
- *   actor ! message
- *   actor.stop
- * </pre>
- * Here is an example on how to create an actor with a non-default constructor.
- * <pre>
- *   import Actor._
- * 
- *   val actor = actorOf(new MyActor(...))
- *   actor.start
- *   actor ! message
- *   actor.stop
- * </pre>
- * 
- * @author <a href="http://jonasboner.com">Jonas Bon&#233;r</a>
- */
-final class ActorRef private[akka] () {
-  private[akka] var actorFactory: Either[Option[Class[_ <: Actor]], Option[() => Actor]] = Left(None)
-
-  private[akka] lazy val actor: Actor = {
-    val actor = actorFactory match {
-      case Left(Some(clazz)) => 
-        try { 
-          clazz.newInstance 
-        } catch { 
-          case e: InstantiationException => throw new ActorInitializationException(
-            "Could not instantiate Actor due to:\n" + e + 
-            "\nMake sure Actor is defined inside a class/trait," + 
-            "\nif so put it outside the class/trait, f.e. in a companion object.") 
-        }
-      case Right(Some(factory)) => 
-        factory()
-      case _ => 
-        throw new ActorInitializationException("Can't create Actor, no Actor class or factory function in scope")
-    }
-    if (actor eq null) throw new ActorInitializationException("Actor instance passed to ActorRef can not be 'null'")
-    actor
-  }
-  
-  private[akka] def this(clazz: Class[_ <: Actor]) = { 
-    this()
-    actorFactory = Left(Some(clazz))
-  }
-  
-  private[akka] def this(factory: () => Actor) = {
-    this()
-    actorFactory = Right(Some(factory))
-  }
-  
-  def toProtocol: RemoteProtocol.ActorRefProtocol = {
-    val (host, port) = actor._replyToAddress.map(address => 
-      (address.getHostName, address.getPort))
-      .getOrElse((Actor.HOSTNAME, Actor.PORT))
-
-    if (!actor._registeredInRemoteNodeDuringSerialization) { 
-      Actor.log.debug("Register serialized Actor [%s] as remote @ [%s:%s]", actorClass.getName, host, port)
-      if (RemoteServer.serverFor(host, port).isEmpty) (new RemoteServer).start(host, port)
-      RemoteServer.actorsFor(RemoteServer.Address(host, port)).actors.put(uuid, this)
-      actor._registeredInRemoteNodeDuringSerialization = true
-    }
-    
-    RemoteProtocol.ActorRefProtocol.newBuilder
-      .setUuid(uuid)
-      .setActorClassName(actorClass.getName)
-      .setSourceHostname(host)
-      .setSourcePort(port)
-      .setTimeout(timeout)
-      .build
-  }
-  
-  def toBinary: Array[Byte] = toProtocol.toByteArray
-  
-  /**
-   * Returns the class for the Actor instance that is managed by the ActorRef.
-   */
-  def actorClass: Class[_ <: Actor] = actor.getClass.asInstanceOf[Class[_ <: Actor]]
-  
-  /**
-   * Starts up the actor and its message queue.
-   */
-  def start: ActorRef = {
-    actor.start
-    this
-  }
-
-  /**
-   * Shuts down the actor its dispatcher and message queue.
-   * Alias for 'stop'.
-   */
-  protected def exit: Unit = actor.stop
-
-  /**
-   * Shuts down the actor its dispatcher and message queue.
-   */
-  def stop: Unit = actor.stop
-
-  /**
-   * Is the actor running?
-   */
-  def isRunning: Boolean = actor.isRunning
-
-  /**
-   * Returns the mailbox size.
-   */
-  def mailboxSize: Int = actor.mailboxSize
-
-  /**
-   * Returns the supervisor, if there is one.
-   */
-  def supervisor: Option[ActorRef] = actor.supervisor
-
-  /**
-   * Sends a one-way asynchronous message. E.g. fire-and-forget semantics.
-   * <p/>
-   *
-   * If invoked from within an actor then the actor reference is implicitly passed on as the implicit 'sender' argument.
-   * <p/>
-   *
-   * This actor 'sender' reference is then available in the receiving actor in the 'sender' member variable,
-   * if invoked from within an Actor. If not then no sender is available.
-   * <pre>
-   *   actor ! message
-   * </pre>
-   * <p/>
-   */
-  def !(message: Any)(implicit sender: Option[ActorRef] = None) = {
-    if (actor.isKilled) throw new ActorKilledException("Actor [" + toString + "] has been killed, can't respond to messages")
-    if (actor.isRunning) actor.postMessageToMailbox(message, sender)
-    else throw new IllegalStateException("Actor has not been started, you need to invoke 'actor.start' before using it")
-  }
-
-  /**
-   * Sends a message asynchronously and waits on a future for a reply message.
-   * <p/>
-   * It waits on the reply either until it receives it (in the form of <code>Some(replyMessage)</code>)
-   * or until the timeout expires (which will return None). E.g. send-and-receive-eventually semantics.
-   * <p/>
-   * <b>NOTE:</b>
-   * Use this method with care. In most cases it is better to use '!' together with the 'sender' member field to
-   * implement request/response message exchanges.
-   * If you are sending messages using <code>!!</code> then you <b>have to</b> use <code>reply(..)</code>
-   * to send a reply message to the original sender. If not then the sender will block until the timeout expires.
-   */
-  def !![T](message: Any, timeout: Long = actor.timeout): Option[T] = {
-    val future = !!![T](message,timeout)
-    val isActiveObject = message.isInstanceOf[Invocation]
-    if (isActiveObject && message.asInstanceOf[Invocation].isVoid) 
-      future.asInstanceOf[CompletableFuture[Option[_]]].completeWithResult(None)
-    try {
-      future.await
-    } catch {
-      case e: FutureTimeoutException =>
-        if (isActiveObject) throw e
-        else None
-    }
-
-    if (future.exception.isDefined) throw future.exception.get._2
-    else future.result
-  }
-
-  /**
-   * Sends a message asynchronously returns a future holding the eventual reply message.
-   * <p/>
-   * <b>NOTE:</b>
-   * Use this method with care. In most cases it is better to use '!' together with the 'sender' member field to
-   * implement request/response message exchanges.
-   * If you are sending messages using <code>!!!</code> then you <b>have to</b> use <code>reply(..)</code>
-   * to send a reply message to the original sender. If not then the sender will block until the timeout expires.
-   */
-  def !!![T](message: Any, timeout : Long = actor.timeout): Future[T] = {
-    if (actor.isKilled) throw new ActorKilledException("Actor [" + toString + "] has been killed, can't respond to messages")
-    if (actor.isRunning) {
-      actor.postMessageToMailboxAndCreateFutureResultWithTimeout[T](message, timeout, None)
-    } else throw new IllegalStateException(
-      "Actor has not been started, you need to invoke 'actor.start' before using it")
-  }
-
-  /**
-   * Forwards the message and passes the original sender actor as the sender.
-   * <p/>
-   * Works with '!', '!!' and '!!!'.
-   */
-  def forward(message: Any)(implicit sender: Some[ActorRef]) = {
-    if (actor.isKilled) throw new ActorKilledException("Actor [" + toString + "] has been killed, can't respond to messages")
-    if (actor.isRunning) {
-      sender.get.actor.replyTo match {
-        case Some(Left(actorRef)) => actor.postMessageToMailbox(message, Some(actorRef))
-        case Some(Right(future)) => actor.postMessageToMailboxAndCreateFutureResultWithTimeout(message, actor.timeout, Some(future))
-        case _                   => throw new IllegalStateException("Can't forward message when initial sender is not an actor")
-      }
-    } else throw new IllegalStateException("Actor has not been started, you need to invoke 'actor.start' before using it")
-  }
-
-  /**
-   * Get the dispatcher for this actor.
-   */
-  def dispatcher: MessageDispatcher = actor.messageDispatcher
-
-  /**
-   * Sets the dispatcher for this actor. Needs to be invoked before the actor is started.
-   */
-  def dispatcher_=(md: MessageDispatcher): Unit = actor.dispatcher = md
-
-  /**
-   * Invoking 'makeRemote' means that an actor will be moved to and invoked on a remote host.
-   */
-  def makeRemote(hostname: String, port: Int): Unit =
-    if (actor.isRunning) throw new IllegalStateException("Can't make a running actor remote. Make sure you call 'makeRemote' before 'start'.")
-    else actor.makeRemote(new InetSocketAddress(hostname, port))
-
-  /**
-   * Invoking 'makeRemote' means that an actor will be moved to and invoked on a remote host.
-   */
-  def makeRemote(address: InetSocketAddress): Unit = actor.makeRemote(address)
-
-  /**
-   * Set the contact address for this actor. This is used for replying to messages sent asynchronously when no reply channel exists.
-   */
-  def setReplyToAddress(hostname: String, port: Int): Unit = actor.setReplyToAddress(new InetSocketAddress(hostname, port))
-
-  def setReplyToAddress(address: InetSocketAddress): Unit = actor.setReplyToAddress(address)
-
-  /**
-   * Invoking 'makeTransactionRequired' means that the actor will **start** a new transaction if non exists.
-   * However, it will always participate in an existing transaction.
-   * If transactionality want to be completely turned off then do it by invoking:
-   * <pre/>
-   *  TransactionManagement.disableTransactions
-   * </pre>
-   */
-  def makeTransactionRequired = actor.makeTransactionRequired
-
-  /**
-   * Returns the id for the actor.
-   */
-  def id = actor.getId
-
-  /**
-   * Returns the uuid for the actor.
-   */
-  def uuid = actor.uuid
-  
-  /**
-   * Returns the remote address for the actor, if any, else None.
-   */
-  def remoteAddress: Option[InetSocketAddress] = actor._remoteAddress
-
-  /**
-   * Returns the default timeout for the actor.
-   */
-  def timeout: Long = actor.timeout
-
-  override def toString: String = "ActorRef[" + actor.toString + "]"
-  override def hashCode: Int = actor.hashCode
-  override def equals(that: Any): Boolean = actor.equals(that)
-
-  private[akka] def supervisor_=(sup: Option[ActorRef]): Unit = actor._supervisor = sup
-
-  private[akka] def trapExit: List[Class[_ <: Throwable]] = actor.trapExit
-  private[akka] def trapExit_=(exits: List[Class[_ <: Throwable]]) = actor.trapExit = exits
-
-  private[akka] def lifeCycle: Option[LifeCycle] = actor.lifeCycle
-  private[akka] def lifeCycle_=(cycle: Option[LifeCycle]) = actor.lifeCycle = cycle
-
-  private[akka] def faultHandler: Option[FaultHandlingStrategy] = actor.faultHandler
-  private[akka] def faultHandler_=(handler: Option[FaultHandlingStrategy]) = actor.faultHandler = handler
-}
-
-/**
->>>>>>> eb50a1cd
+
+/**
  * Actor base trait that should be extended by or mixed to create an Actor with the semantics of the 'Actor Model':
  * <a href="http://en.wikipedia.org/wiki/Actor_model">http://en.wikipedia.org/wiki/Actor_model</a>
  * <p/>
@@ -575,8 +265,8 @@
        "\n\tYou can not create an instance of an actor explicitly using 'new MyActor'." + 
        "\n\tYou have to use one of the factory methods in the 'Actor' object to create a new actor." + 
        "\n\tEither use:" + 
-       "\n\t\t'val actor = Actor.newActor[MyActor]', or" + 
-       "\n\t\t'val actor = Actor.newActor(() => new MyActor(..))'")
+       "\n\t\t'val actor = Actor.actorOf[MyActor]', or" + 
+       "\n\t\t'val actor = Actor.actorOf(new MyActor(..))'")
     else ref
   }
 
