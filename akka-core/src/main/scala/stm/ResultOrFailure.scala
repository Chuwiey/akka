/**
 * Copyright (C) 2009-2010 Scalable Solutions AB <http://scalablesolutions.se>
 */

<<<<<<< HEAD
package se.scalablesolutions.akka.util

import se.scalablesolutions.akka.stm.Transaction
=======
package se.scalablesolutions.akka.stm
>>>>>>> e33c5862

/**
 * Reference that can hold either a typed value or an exception.
 *
 * Usage:
 * <pre>
 * scala> ResultOrFailure(1)
 * res0: ResultOrFailure[Int] = ResultOrFailure@a96606
 *  
 * scala> res0()
 * res1: Int = 1
 *
 * scala> res0() = 3
 *
 * scala> res0()
 * res3: Int = 3
 * 
 * scala> res0() = { println("Hello world"); 3}
 * Hello world
 *
 * scala> res0()
 * res5: Int = 3
 *  
 * scala> res0() = error("Lets see what happens here...")
 *
 * scala> res0()
 * java.lang.RuntimeException: Lets see what happens here...
 *      at ResultOrFailure.apply(RefExcept.scala:11)
 *      at .<init>(<console>:6)
 *      at .<clinit>(<console>)
 *      at Re...
 * </pre>
 *
 * @author <a href="http://jonasboner.com">Jonas Bon&#233;r</a>
 */
class ResultOrFailure[Payload](payload: Payload, val tx: Option[Transaction]) {
  private[this] var contents: Either[Throwable, Payload] = Right(payload)

  def update(value: => Payload) = {
    contents = try { Right(value) } catch { case (e : Throwable) => Left(e) }
  }

  def apply() = contents match {
    case Right(payload) => payload
    case Left(e) => throw e
  }

  override def toString(): String = "ResultOrFailure[" + contents + "]"
}
object ResultOrFailure {
  def apply[Payload](payload: Payload, tx: Option[Transaction]) = new ResultOrFailure(payload, tx)
  def apply[AnyRef](tx: Option[Transaction]) = new ResultOrFailure(new Object, tx)
}<|MERGE_RESOLUTION|>--- conflicted
+++ resolved
@@ -2,13 +2,7 @@
  * Copyright (C) 2009-2010 Scalable Solutions AB <http://scalablesolutions.se>
  */
 
-<<<<<<< HEAD
-package se.scalablesolutions.akka.util
-
-import se.scalablesolutions.akka.stm.Transaction
-=======
 package se.scalablesolutions.akka.stm
->>>>>>> e33c5862
 
 /**
  * Reference that can hold either a typed value or an exception.
