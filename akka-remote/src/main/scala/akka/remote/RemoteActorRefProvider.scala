--- conflicted
+++ resolved
@@ -41,8 +41,8 @@
   def deathWatch = local.deathWatch
   def guardian = local.guardian
   def systemGuardian = local.systemGuardian
-  def nodename = remoteExtension.settings.NodeName
-  def clustername = remoteExtension.settings.ClusterName
+  def nodename = remoteExtension.NodeName
+  def clustername = remoteExtension.ClusterName
 
   private val actors = new ConcurrentHashMap[String, AnyRef]
 
@@ -58,18 +58,10 @@
   private lazy val remoteExtension = RemoteExtension(system)
   private lazy val serialization = SerializationExtension(system)
   lazy val rootPath: ActorPath = {
-<<<<<<< HEAD
-    val remoteAddress = RemoteAddress(system.name, remoteExtension.settings.serverSettings.Hostname, remoteExtension.settings.serverSettings.Port)
+    val remoteAddress = RemoteAddress(system.name, remoteExtension.serverSettings.Hostname, remoteExtension.serverSettings.Port)
     new RootActorPath(remoteAddress)
   }
   private lazy val local = new LocalActorRefProvider(systemName, settings, eventStream, scheduler, _deadLetters)
-=======
-    val remoteAddress = RemoteAddress(remoteExtension.serverSettings.Hostname, remoteExtension.serverSettings.Port)
-    new RootActorPath(remoteAddress)
-  }
-  private lazy val local = new LocalActorRefProvider(settings, eventStream, scheduler, rootPath,
-    remoteExtension.NodeName, remoteExtension.ClusterName)
->>>>>>> 8f5ddff1
   private[akka] lazy val remote = new Remote(system, nodename)
   private lazy val remoteDaemonConnectionManager = new RemoteConnectionManager(system, remote)
 
@@ -99,19 +91,7 @@
             deployer.lookupDeploymentFor(path.toString) match {
               case Some(DeploymentConfig.Deploy(_, _, routerType, nrOfInstances, DeploymentConfig.RemoteScope(remoteAddresses))) ⇒
 
-<<<<<<< HEAD
-                // FIXME move to AccrualFailureDetector as soon as we have the Gossiper up and running and remove the option to select impl in the akka.conf file since we only have one
-                // val failureDetector = DeploymentConfig.failureDetectorTypeFor(failureDetectorType) match {
-                //   case FailureDetectorType.NoOp                           ⇒ new NoOpFailureDetector
-                //   case FailureDetectorType.RemoveConnectionOnFirstFailure ⇒ new RemoveConnectionOnFirstFailureFailureDetector
-                //   case FailureDetectorType.BannagePeriod(timeToBan)       ⇒ new BannagePeriodFailureDetector(timeToBan)
-                //   case FailureDetectorType.Custom(implClass)              ⇒ FailureDetector.createCustomFailureDetector(implClass)
-                // }
-
                 def isReplicaNode: Boolean = remoteAddresses exists { _ == remote.remoteAddress }
-=======
-                def isReplicaNode: Boolean = remoteAddresses exists { _ == rootPath.remoteAddress }
->>>>>>> 8f5ddff1
 
                 //system.eventHandler.debug(this, "%s: Deploy Remote Actor with address [%s] connected to [%s]: isReplica(%s)".format(system.defaultAddress, address, remoteAddresses.mkString, isReplicaNode))
 
